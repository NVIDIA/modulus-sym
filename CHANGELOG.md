<!-- markdownlint-disable MD024 -->
# Changelog

All notable changes to this project will be documented in this file.

The format is based on [Keep a Changelog](https://keepachangelog.com/en/1.0.0/),
and this project adheres to [Semantic Versioning](https://semver.org/spec/v2.0.0.html).

## [1.7.0a0] - 2024-09-XX

### Added

- AMP for derivatives.
<<<<<<< HEAD
=======
- DALI based dataloader for Geometry module.
>>>>>>> 4ad164be
- Generalized PDE residual computing utility.
- Support for spatial gradients calculations using finite difference, meshless finite
  difference, spectral and least squares methods.

### Changed

### Deprecated

### Removed

### Fixed

### Security

### Dependencies

## [1.6.0] - 2024-07-23

### Added

- Added inference notebook for Turbulence Super-resolution example.

### Changed

- Warp based backed for STL geometry handling

### Dependencies

- Update `timm` dependency
- Update minimum python version to 3.10

## [1.5.0] - 2024-04-17

### Added

- Added reservoir examples using GenAI and CCUS workflows.

### Security

- Update OpenCV and Pillow versions to fix security

## [1.4.0] - 2024-01-25

### Fixed

- Fix bug for `ConvFullyConnectedArch`.
- Updating `Activation.SILU` test to conform with updated nvFuser kernel generation.

## [1.3.0] - 2023-11-20

### Added

- Added instructions for docker build on ARM architecture.
- Added domain decomposition examples using X-PINN and FB-PINN style.

### Changed

- Integrated the network architecture layers into Modulus-Core.

### Fixed

- Fixed Gradient Aggregation bug.

### Security

- Upgrade Pillow and Sympy to their latest versions.
- Upgrade Scikit-Learn version.

### Dependencies

- Updated base PyTorch container to 23.10 and Optix version to 7.3.0

## [1.2.0] - 2023-09-21

### Added

- Example for reservoir modeling using PINO and FNO

## [1.1.0] - 2023-08-10

### Added

- Added a CHANGELOG.md

### Removed

- Accompanying licenses (will provide in the Modulus docker image).

### Fixed

- Arch `from_config` bug for literal params.
- Fixed fused SiLU activation test.
- Update `np.bool` to `np.bool_`.
- Added a workaround fix for the CUDA graphs error in multi-node runs

### Dependencies

- Updated the base container to latest PyTorch base container which is based on torch 2.0
- Container now supports CUDA 12, Python 3.10
- Updated symengine to >=0.10.0 and vtk to >=9.2.6

## [1.0.0] - 2023-05-08

### Added

- Initial public release.<|MERGE_RESOLUTION|>--- conflicted
+++ resolved
@@ -11,10 +11,7 @@
 ### Added
 
 - AMP for derivatives.
-<<<<<<< HEAD
-=======
 - DALI based dataloader for Geometry module.
->>>>>>> 4ad164be
 - Generalized PDE residual computing utility.
 - Support for spatial gradients calculations using finite difference, meshless finite
   difference, spectral and least squares methods.
