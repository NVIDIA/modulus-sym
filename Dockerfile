--- conflicted
+++ resolved
@@ -25,10 +25,9 @@
     apt-get install -y git-lfs graphviz libgl1 && \
     git lfs install
 
-<<<<<<< HEAD
 # Install Modulus
 RUN pip install git+https://github.com/NVIDIA/modulus.git
-=======
+
 # install vtk
 COPY . /modulus-sym/
 RUN if [ "$TARGETPLATFORM" = "linux/arm64" ] && [ -e "/modulus-sym/deps/vtk-9.2.6.dev0-cp310-cp310-linux_aarch64.whl" ]; then \
@@ -51,7 +50,6 @@
 RUN pip install "hydra-core>=1.2.0" "termcolor>=2.1.1" "chaospy>=4.3.7" "Cython==0.29.28" "numpy-stl==2.16.3" "opencv-python==4.5.5.64" \
     "scikit-learn==1.0.2" "symengine>=0.10.0" "sympy==1.5.1" "timm==0.5.4" "torch-optimizer==0.3.0" "transforms3d==0.3.1" \
     "typing==3.7.4.3" "pillow==9.3.0" "notebook==6.4.12" "mistune==2.0.3" "pint==0.19.2" "tensorboard>=2.8.0"
->>>>>>> 517d130a
 
 # Install tiny-cuda-nn
 ENV TCNN_CUDA_ARCHITECTURES="60;70;75;80;86;90"
